--- conflicted
+++ resolved
@@ -1,7 +1,5 @@
 # D3FEND Change Log
 
-<<<<<<< HEAD
-=======
 ## Version - 0.15.0 - 2024-04-26
 
  - Fix d3fend-id on Reissue Credential. (#234)
@@ -17,7 +15,6 @@
  - Update artifact for Organization Mapping. (#103)
  - Fixed URIs ending with hash signs cause Protege problems. (#221)
  - Add CWE taxonomy from children of pillars down to support D3FEND / CWE mapping queries. (#184)
->>>>>>> 4d7cfc78
 
 
 ## Version - 0.14.0 - 2024-01-26
